--- conflicted
+++ resolved
@@ -20,14 +20,6 @@
   "dependencies": {
     "@babel/runtime": "^7",
     "@remirror/core": "^0.11.0",
-<<<<<<< HEAD
-=======
-    "@remirror/core-extensions": "^0.13.1",
-    "@remirror/react-portals": "^0.7.4",
-    "@remirror/react-ssr": "^0.11.0",
-    "@remirror/react-utils": "^0.7.6",
-    "@remirror/ui": "^0.7.6",
->>>>>>> c34f86e0
     "@types/hoist-non-react-statics": "^3.3.0",
     "@types/min-document": "^2.19.0",
     "@types/prosemirror-commands": "^1.0.1",
