import { readPreState } from '@changesets/pre';
import readChangesets from '@changesets/read';
import type { NewChangeset, PreState } from '@changesets/types';
import { getPackages } from '@manypkg/get-packages';
import assert from 'assert';
import camelCaseKeys from 'camelcase-keys';
import chalk from 'chalk';
import { exec as _exec } from 'child_process';
import fs from 'fs';
import diff from 'jest-diff';
import isEqual from 'lodash.isequal';
import minimist from 'minimist';
import path from 'path';
import _rm from 'rimraf';
import { debounce } from 'throttle-debounce';
import { Logger } from 'tslog';
import { promisify } from 'util';
<<<<<<< HEAD
import { PackageJson, TsConfigJson } from '@remirror/types';

=======
>>>>>>> 033144c8
/**
 * The `camelCased` argument passed to the cli.
 */
export const cliArgs = camelCaseKeys(minimist(process.argv.slice(2)));

// The log level to use for scripts.
const minLevel = cliArgs.logLevel ?? process.env.LOG_LEVEL ?? 'debug';

/**
 * The logger used when running scripts.
 */
export const log: Logger = new Logger({ minLevel });

export const exec = promisify(_exec);
export const rm = promisify(_rm);
const separator = '__';

/**
 * Convert a mangled name to its unmangled version.
 *
 * `babel__types` => `@babel/types`.
 */
export function unmangleScopedPackage(mangledName: string): string {
  return mangledName.includes(separator) ? `@${mangledName.replace(separator, '/')}` : mangledName;
}

/**
 * Mangle a scoped package name. Which removes the `@` symbol and adds a `__`
 * separator.
 *
 * `@babel/types` => `babel__types`
 */
export function mangleScopedPackageName(packageName: string): string {
  const [scope, name] = packageName.split('/');
  assert.ok(scope, `Invalid package name provided: ${packageName}`);

  if (name) {
    return [scope.replace('@', ''), name].join(separator);
  }

  return scope;
}

/**
 * Get a path relative to the base directory of this project. If called with no
 * arguments it will return the base directory.
 */
export function baseDir(...paths: string[]): string {
  return path.resolve(__dirname, '../../..', path.join(...paths));
}

/**
 * Get the path relative to the base directory of this project.
 */
export function getRelativePathFromJson({ location }: { location: string }): string {
  return path.relative(baseDir(), location);
}

interface FormatFilesOptions {
  /**
   * Whether to log anything to the console.
   *
   * @default false
   */
  silent?: boolean;

  /**
   * What formatters to use.
   *
   * @default 'all'
   */
  formatter?: 'prettier' | 'eslint' | 'all';
}

/**
 * Format the provided files with `prettier` and `eslint`.
 */
export async function formatFiles(
  path = '',
  { silent = false, formatter = 'all' }: FormatFilesOptions = {},
): Promise<void> {
  const promises: Array<Promise<{ stdout: string; stderr: string }>> = [];

  if (formatter !== 'prettier') {
    promises.push(
      exec(`eslint --fix ${path}`, {
        // @ts-expect-error
        stdio: 'pipe',
      }),
    );
  }

  if (formatter !== 'eslint') {
    promises.push(
      exec(`prettier --loglevel warn ${path} --write`, {
        // @ts-expect-error
        stdio: 'pipe',
      }),
    );
  }

  const results = await Promise.all(promises);

  if (silent) {
    return;
  }

  if (results.some((result) => result.stderr)) {
    log.fatal(...results.map((result) => result.stderr.trim()));
  }

  if (results.some((result) => result.stdout)) {
    log.info(...results.map((result) => result.stdout.trim()));
  }
}

export interface RemirrorPackageMeta {
  /**
   * The maximum size in KB for the package.
   */
  sizeLimit?: string;

  /**
   * Set the options for the tsconfig.
   *
   * False means no tsconfig files will be added to the package.
   */
  tsconfigs?: false | TsConfigMeta;

  /**
   * Whether to skip the api generation for a package.
   */
  skipApi?: boolean;
}

export type TsConfigWithPaths = TsConfigJson & {
  paths?: false | Array<string | [path: string, typesPackage: string, subFolder?: string]>;
};

export interface TsConfigMeta {
  [key: string]: TsConfigWithPaths | false | undefined;
  __dts__?: TsConfigWithPaths | false;
  __tests__?: TsConfigWithPaths | false;
  __e2e__?: TsConfigWithPaths | false;
  src?: TsConfigWithPaths | false;
}

export interface Package extends Omit<PackageJson, 'name'> {
  /**
   * The name of the package.
   */
  name: string;

  /**
   * The absolute path to the package.
   */
  location: string;

  /**
   * Custom meta properties consumed by `remirror`.
   */
  '@remirror'?: RemirrorPackageMeta;
}

/**
 * The cached packages, to prevent multiple re-computations.
 */
let packages: Promise<Package[]>;

interface GetAllDependencies {
  excludeDeprecated?: boolean;
  excludeSupport?: boolean;
}

/**
 * Get all dependencies.
 *
 * @param excludeDeprecated - when true exclude the deprecated packages
 */
export function getAllDependencies({
  excludeDeprecated = true,
  excludeSupport = false,
}: GetAllDependencies = {}): Promise<Package[]> {
  if (!packages) {
    packages = getPackages(baseDir()).then(({ packages = [] }) => {
      const transformedPackages: Package[] = [];

      for (const pkg of packages) {
        if (excludeSupport && pkg.dir.startsWith(baseDir('support'))) {
          continue;
        }

        if (excludeDeprecated && pkg.dir.startsWith(baseDir('deprecated'))) {
          continue;
        }

        transformedPackages.push({
          ...pkg.packageJson,
          location: pkg.dir,
        });
      }

      return transformedPackages;
    });
  }

  return packages;
}

/**
 * Get all the packages that can be used as dependencies within the project.
 * These are identified by having a types field in the package.json.
 *
 * @param relative - when set to true this will return the paths as
 * relative to the root directory. Defaults to `false`.
 */
export async function getTypedPackagesWithPath(relative = false): Promise<Record<string, string>> {
  // Load all the packages within this repository.
  const packages = await getAllDependencies();

  // Get the packages which have a `types` field.
  const tsPackages = packages.filter((pkg) => pkg.types);

  /**
   * The typed packages to be returned.
   */
  const typedPackages: Record<string, string> = {};

  // Loop through the typed packages and store the name as a key and path
  // (either relative or absolute) as the value.
  for (const pkg of tsPackages) {
    assert.ok(pkg.name, 'Packages must include a name');
    typedPackages[pkg.name] = relative ? getRelativePathFromJson(pkg) : pkg.location;
  }

  return typedPackages;
}

interface ChangesetState {
  preState: PreState | undefined;
  changesets: NewChangeset[];
}

/**
 * Get the value of the current changesets.
 */
export async function readChangesetState(cwd = process.cwd()): Promise<ChangesetState> {
  const preState = await readPreState(cwd);
  let changesets = await readChangesets(cwd);

  if (preState?.mode === 'pre') {
    const changesetsToFilter = new Set(preState.changesets);
    changesets = changesets.filter((x) => !changesetsToFilter.has(x.id));
  }

  return {
    preState: preState,
    changesets,
  };
}

const diffOptions = {
  contextLines: 1,
  expand: false,
  aAnnotation: 'Original',
  aColor: chalk.red,
  bAnnotation: 'Generated',
  bColor: chalk.green,
  includeChangeCounts: true,
};

/**
 * Sort the keys alphabetically to produce consistent comparisons.
 */
function orderOutputKeys(output: Record<string, unknown>) {
  return Object.keys(output)
    .sort()
    .map((name) => path.relative(process.cwd(), name));
}

/**
 * Check that the actual output and the expected output are identical. When
 * content has changed it will throw an error with a descriptive diff.
 *
 * @param actual
 * @param expected
 */
export function compareOutput(actual: Record<string, unknown>, expected: Record<string, unknown>) {
  const actualKeys = orderOutputKeys(actual);
  const expectedKeys = orderOutputKeys(expected);

  if (!isEqual(actualKeys, expectedKeys)) {
    throw new Error(
      chalk`\n{yellow The generated files are not identical to the original files.}\n\n${
        diff(actualKeys, expectedKeys, diffOptions) || ''
      }\n`,
    );
  }

  const errorMessages: string[] = [];

  for (const [name, actualContents] of Object.entries(actual)) {
    const expectedContents = expected[name];
    const relativeName = path.relative(process.cwd(), name);

    if (isEqual(actualContents, expectedContents)) {
      continue;
    }

    errorMessages.push(
      chalk`{grey ${relativeName}}\n${diff(actualContents, expected[name], diffOptions)}`,
    );
  }

  if (errorMessages.length > 0) {
    throw new Error(
      chalk`\n{bold.yellow The generated file contents differs from current content.}\n\n${errorMessages.join(
        '\n\n',
      )}\n`,
    );
  }
}

export const environment = {
  get isUnit() {
    return !environment.isE2E && !environment.isIntegration;
  },

  get isIntegration() {
    return process.env.TEST_ENV === 'integration';
  },

  get isE2E() {
    return process.env.TEST_ENV === 'e2e';
  },

  get isCI() {
    return Boolean(process.env.CI);
  },

  get isMacOS() {
    return process.platform === 'darwin';
  },
};

/**
 * watch some files and execute a callback function when any file change.
 *
 * @param files an array of file paths
 * @param callback the function that will be called when a file is modified
 */
export function watchFiles(files: string[], callback: () => any) {
  const debounceCallback = debounce(1027, false, callback);

  for (const file of files) {
    fs.watchFile(file, { interval: 1007 }, (curr, prev) => {
      // To be notified when the file was modified, not just accessed, it is
      // necessary to compare curr.mtime and prev.mtime.
      if (curr.mtime.getTime() !== prev.mtime.getTime()) {
        debounceCallback();
      }
    });
  }
}<|MERGE_RESOLUTION|>--- conflicted
+++ resolved
@@ -15,11 +15,8 @@
 import { debounce } from 'throttle-debounce';
 import { Logger } from 'tslog';
 import { promisify } from 'util';
-<<<<<<< HEAD
 import { PackageJson, TsConfigJson } from '@remirror/types';
 
-=======
->>>>>>> 033144c8
 /**
  * The `camelCased` argument passed to the cli.
  */
